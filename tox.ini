# tox (https://tox.readthedocs.io/) is a tool for running tests
# in multiple virtualenvs. This configuration file will run the
# test suite on all supported python versions. To use it, "pip install tox"
# and then run "tox" from this directory.

[tox]
requires =
    tox>=4
env_list = py{38,39,310,311,312,313}

[gh-actions]
python =
    3.8: py38
    3.9: py39
    3.10: py310
    3.11: py311
    3.12: py312
    3.13: py313

[testenv]
<<<<<<< HEAD
extras = tensorflow,jax,dev, matplotlib
=======
extras =
    py{38,39,310,311,312}: jax,dev,tensorflow
    py313: jax,dev
>>>>>>> a412d0c2
deps =
    pytest-cov
commands =
    flake8
    nbqa flake8 --ignore=E402 docs/tutorials
    black --version
    black --check .
    mypy piquasso
    pytest --nbmake docs/tutorials --ignore=docs/tutorials/cvqnn-with-tensorflow.ipynb
    # NOTE: `coverage run -m pytest` imports the piquasso module from path, instead
    # of the installed piquasso. To remedy this, one usually uses the
    # `--import-mode=append` flag in case of pytest, but it fails to work with
    # `coverage`, because coverage already appends the pwd into `sys.path` that `pytest`
    # cannot delete.
    # Therefore, I had to use `pytest-cov`.
    py313: pytest --import-mode=append -vvv -s --cov={envsitepackagesdir}/piquasso --skip-tensorflow tests
    !py313: pytest --import-mode=append -vvv -s --cov={envsitepackagesdir}/piquasso tests
    coverage xml
    coverage report

[tox:.package]
basepython = python3<|MERGE_RESOLUTION|>--- conflicted
+++ resolved
@@ -18,13 +18,9 @@
     3.13: py313
 
 [testenv]
-<<<<<<< HEAD
-extras = tensorflow,jax,dev, matplotlib
-=======
 extras =
-    py{38,39,310,311,312}: jax,dev,tensorflow
-    py313: jax,dev
->>>>>>> a412d0c2
+    py{38,39,310,311,312}: jax,dev,tensorflow,matplotlib
+    py313: jax,dev,matplotlib
 deps =
     pytest-cov
 commands =
