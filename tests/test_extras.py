#
# Copyright 2021-2025 Budapest Quantum Computing Group
#
# Licensed under the Apache License, Version 2.0 (the "License");
# you may not use this file except in compliance with the License.
# You may obtain a copy of the License at
#
#     http://www.apache.org/licenses/LICENSE-2.0
#
# Unless required by applicable law or agreed to in writing, software
# distributed under the License is distributed on an "AS IS" BASIS,
# WITHOUT WARRANTIES OR CONDITIONS OF ANY KIND, either express or implied.
# See the License for the specific language governing permissions and
# limitations under the License.

import sys

from unittest import mock


def test_import_piquasso_works_without_tensorflow_dependency():
    with mock.patch.dict(sys.modules, {"tensorflow": None}):
        import piquasso

        print(piquasso)


def test_import_piquasso_works_without_jax_dependency():
    with mock.patch.dict(sys.modules, {"jax": None}):
        import piquasso

<<<<<<< HEAD
        help(piquasso)


def test_matplotlib_plot_importerror():
    with mock.patch.dict("sys.modules", {"matplotlib.pyplot": None}):
        from piquasso._simulators.plot import plot_wigner_function
        import pytest

        with pytest.raises(
            ImportError, match="The visualization feature requires matplotlib."
        ):
            plot_wigner_function(
                vals=[[0, 1], [2, 3]],
                positions=[[0, 1], [2, 3]],
                momentums=[[0, 1], [2, 3]],
            )
=======
        print(piquasso)
>>>>>>> c37d69ca
<|MERGE_RESOLUTION|>--- conflicted
+++ resolved
@@ -29,7 +29,6 @@
     with mock.patch.dict(sys.modules, {"jax": None}):
         import piquasso
 
-<<<<<<< HEAD
         help(piquasso)
 
 
@@ -45,7 +44,4 @@
                 vals=[[0, 1], [2, 3]],
                 positions=[[0, 1], [2, 3]],
                 momentums=[[0, 1], [2, 3]],
-            )
-=======
-        print(piquasso)
->>>>>>> c37d69ca
+            )